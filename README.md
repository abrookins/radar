--- conflicted
+++ resolved
@@ -5,20 +5,12 @@
 
 # Running
 
-<<<<<<< HEAD
 To run the web service, check out this code and build it with `go build`
 or install with `go get github.com/abrookins/radar`.
-=======
-To run the web service, check out this code and build it with `go build cmds/run_server.py`.
->>>>>>> e5114ae4
 
 You should receive a `radar` binary. Run that as follows:
 
-<<<<<<< HEAD
 	GOMAXPROCS=8 ./radar -p 8081 -f data/crime_incident_data_wgs84.csv
-=======
-    GOMAXPROCS=8 ./run_server -p 8081 -f data/crime_incident_data_wgs84.csv
->>>>>>> e5114ae4
 
 Use whatever value for GOMAXPROCS and the port number that makes sense.
 
